"""Routines to build the `hit` tier from the `stp` tier.

A :func:`build_hit` to parse the following configuration file:

.. code-block:: yaml

    # dictionary of objects useful for later computation. they are constructed with
    # auxiliary data (e.g. metadata). They can be accessed later as OBJECTS (all caps)
    objects:
     lmeta: LegendMetadata(ARGS.legendmetadata)
     geometry: pyg4ometry.load(ARGS.gdml)
     user_pars: dbetto.TextDB(ARGS.par)
     dataprod_pars: dbetto.TextDB(ARGS.dataprod_cycle)

    # processing chain is defined to act on a group of detectors
    processing_groups:

        # start with HPGe stuff, give it an optional name
        - name: geds

          # this is a list of included detectors (part of the processing group)
          detector_mapping:
            - output: OBJECTS.lmeta.channglmap(on=ARGS.timestamp)
             .group('system').geds
             .group('analysis.status').on
             .map('name').keys()

          # which columns we actually want to see in the output table
          outputs:
             - t0
             - evtid
             - energy
             - r90
             - drift_time

          # in this section we define objects that will be instantiated at each
          # iteration of the for loop over input tables (i.e. detectors)
          detector_objects:
             # The following assumes that the detector metadata is stored in the GDML file
             pyobj: legendhpges.make_hpge(pygeomtools.get_sensvol_metadata(OBJECTS.geometry, DETECTOR))
             phyvol: OBJECTS.geometry.physical_volume_dict[DETECTOR]
             drift_time_map: lgdo.lh5.read(DETECTOR, ARGS.dtmap_file)

          # this defines "hits", i.e. layout of the output hit table
          # group steps by time and evtid with 10us window
          hit_table_layout: reboost.shape.group_by_time(STEPS, window=10)

          # finally, the processing chain
          operations:

            t0: ak.fill_none(ak.firsts(HITS.time, axis=-1), np.nan)

            evtid: ak.fill_none(ak.firsts(HITS.__evtid, axis=-1), np.nan)

            # distance to the nplus surface in mm
            distance_to_nplus_surface_mm: reboost.hpge.distance_to_surface(
                HITS.__xloc, HITS.__yloc, HITS.__zloc,
                DETECTOR_OBJECTS.pyobj,
                DETECTOR_OBJECTS.phyvol.position.eval(),
                surface_type='nplus')

            # activness based on FCCD (no TL)
            activeness: ak.where(
                HITS.distance_to_nplus_surface_mm <
                    lmeta.hardware.detectors.germanium.diodes[DETECTOR].characterization.combined_0vbb_fccd_in_mm.value,
                0,
                1
                )

            activeness2: reboost.math.piecewise_linear(
                HITS.distance_to_nplus_surface_mm,
                PARS.tlayer[DETECTOR].start_in_mm,
                PARS.fccd_in_mm,
                )

            # summed energy of the hit accounting for activeness
            energy_raw: ak.sum(HITS.__edep * HITS.activeness, axis=-1)

            # energy with smearing
            energy: reboost.math.sample_convolve(
                scipy.stats.norm, # resolution distribution
                loc=HITS.energy_raw, # parameters of the distribution (observable to convolve)
                scale=np.sqrt(PARS.a + PARS.b * HITS.energy_raw) # another parameter
                )

            # this is going to return "run lengths" (awkward jargon)
            clusters_lengths: reboost.shape.cluster.naive(
                HITS, # can also pass the exact fields (x, y, z)
                size=1,
                units="mm"
                )

            # example of low level reduction on clusters
            energy_clustered: ak.sum(ak.unflatten(HITS.__edep, HITS.clusters_lengths), axis=-1)

            # example of using a reboost helper
            steps_clustered: reboost.shape.reduction.energy_weighted_average(HITS, HITS.clusters_lengths)

            r90: reboost.hpge.psd.r90(HITS.steps_clustered)

            drift_time: reboost.hpge.psd.drift_time(
                HITS.steps_clustered,
                DETECTOR_OBJECTS.drift_time_map
                )

        # example basic processing of steps in scintillators
        - name: lar
          detector_mapping:
           - output: scintillators

          outputs:
            - evtid
            - tot_edep_wlsr

          operations:
            tot_edep_wlsr: ak.sum(HITS[(HITS.__detuid == 0) & (HITS.__zloc < 3000)].__edep, axis=-1)

        - name: spms

          # by default, reboost looks in the steps input table for a table with the
          # same name as the current detector. This can be overridden for special processors

          detector_mapping:
           - output: OBJECTS.lmeta.channglmap(on=ARGS.timestamp)
            .group("system").spms
            .group("analysis.status").on
            .map("name").keys()
             input: lar

          outputs:
            - t0
            - evtid
            - pe_times

          detector_objects:
             meta: pygeomtools.get_sensvol_metadata(OBJECTS.geometry, DETECTOR)
             optmap_lar: lgdo.lh5.read(DETECTOR, "optmaps/pen", ARGS.optmap_path)
             optmap_pen: lgdo.lh5.read(DETECTOR, "optmaps/lar", ARGS.optmap_path)

          hit_table_layout: reboost.shape.group_by_time(STEPS, window=10)

          operations:
            pe_times_lar: reboost.spms.detected_photoelectrons(
                STEPS,
                DETECTOR_OBJECTS.optmap_lar,
                0
             )

            pe_times_pen: reboost.spms.detected_photoelectrons(
                STEPS,
                DETECTOR_OBJECTS.optmap_pen,
                1
             )

            pe_times: ak.concatenate([HITS.pe_times_lar, HITS.pe_times_pen], axis=-1)
"""

from __future__ import annotations

import copy
import logging
import time
from collections.abc import Mapping

import awkward as ak
import dbetto
from dbetto import AttrsDict
from lgdo import lh5

from reboost.iterator import GLMIterator
from reboost.profile import ProfileDict

from . import core, utils

log = logging.getLogger(__name__)


def build_hit(
    config: Mapping | str,
    args: Mapping | AttrsDict,
    stp_files: list | str,
    glm_files: list | str,
    hit_files: list | str | None,
    *,
    start_evtid: int = 0,
    n_evtid: int | None = None,
    in_field: str = "stp",
    out_field: str = "hit",
    buffer: int = int(5e6),
) -> None | ak.Array:
    """Build the hit tier from the remage step files.

    Parameters
    ----------
    config
        dictionary or path to YAML file containing the processing chain. For example:
<<<<<<< HEAD

        .. code-block:: yaml

            # dictionary of objects useful for later computation. they are constructed with
            # auxiliary data (e.g. metadata). They can be accessed later as OBJECTS (all caps)
            objects:
             lmeta: LegendMetadata(ARGS.legendmetadata)
             geometry: pyg4ometry.load(ARGS.gdml)
             user_pars: dbetto.TextDB(ARGS.par)
             dataprod_pars: dbetto.TextDB(ARGS.dataprod_cycle)

            # processing chain is defined to act on a group of detectors
            processing_groups:

                # start with HPGe stuff, give it an optional name
                - name: geds

                  # this is a list of included detectors (part of the processing group)
                  detector_mapping:
                    - output: OBJECTS.lmeta.channglmap(on=ARGS.timestamp)
                     .group('system').geds
                     .group('analysis.status').on
                     .map('name').keys()

                  # which columns we actually want to see in the output table
                  outputs:
                     - t0
                     - evtid
                     - energy
                     - r90
                     - drift_time

                  # in this section we define objects that will be instantiated at each
                  # iteration of the for loop over input tables (i.e. detectors)
                  detector_objects:
                     # The following assumes that the detector metadata is stored in the GDML file
                     pyobj: legendhpges.make_hpge(pygeomtools.get_sensvol_metadata(OBJECTS.geometry, DETECTOR))
                     phyvol: OBJECTS.geometry.physical_volume_dict[DETECTOR]
                     drift_time_map: lgdo.lh5.read(DETECTOR, ARGS.dtmap_file)

                  # this defines "hits", i.e. layout of the output hit table
                  # group steps by time and evtid with 10us window
                  hit_table_layout: reboost.shape.group_by_time(STEPS, window=10)

                  # finally, the processing chain
                  operations:

                    t0: ak.fill_none(ak.firsts(HITS.time, axis=-1), np.nan)

                    evtid: ak.fill_none(ak.firsts(HITS.__evtid, axis=-1), np.nan)

                    # distance to the nplus surface in mm
                    distance_to_nplus_surface_mm: reboost.hpge.distance_to_surface(
                        HITS.__xloc, HITS.__yloc, HITS.__zloc,
                        DETECTOR_OBJECTS.pyobj,
                        DETECTOR_OBJECTS.phyvol.position.eval(),
                        surface_type='nplus')

                    # activness based on FCCD (no TL)
                    activeness: ak.where(
                        HITS.distance_to_nplus_surface_mm <
                            lmeta.hardware.detectors.germanium.diodes[DETECTOR].characterization.combined_0vbb_fccd_in_mm.value,
                        0,
                        1
                        )

                    activeness2: reboost.math.piecewise_linear(
                        HITS.distance_to_nplus_surface_mm,
                        PARS.tlayer[DETECTOR].start_in_mm,
                        PARS.fccd_in_mm,
                        )

                    # summed energy of the hit accounting for activeness
                    energy_raw: ak.sum(HITS.__edep * HITS.activeness, axis=-1)

                    # energy with smearing
                    energy: reboost.math.sample_convolve(
                        scipy.stats.norm, # resolution distribution
                        loc=HITS.energy_raw, # parameters of the distribution (observable to convolve)
                        scale=np.sqrt(PARS.a + PARS.b * HITS.energy_raw) # another parameter
                        )

                    # this is going to return "run lengths" (awkward jargon)
                    clusters_lengths: reboost.shape.cluster.naive(
                        HITS, # can also pass the exact fields (x, y, z)
                        size=1,
                        units="mm"
                        )

                    # example of low level reduction on clusters
                    energy_clustered: ak.sum(ak.unflatten(HITS.__edep, HITS.clusters_lengths), axis=-1)

                    # example of using a reboost helper
                    steps_clustered: reboost.shape.reduction.energy_weighted_average(HITS, HITS.clusters_lengths)

                    r90: reboost.hpge.psd.r90(HITS.steps_clustered)

                    drift_time: reboost.hpge.psd.drift_time(
                        HITS.steps_clustered,
                        DETECTOR_OBJECTS.drift_time_map
                        )

                # example basic processing of steps in scintillators
                - name: lar
                  detector_mapping:
                   - output: scintillators

                  outputs:
                    - evtid
                    - tot_edep_wlsr

                  operations:
                    tot_edep_wlsr: ak.sum(HITS[(HITS.__detuid == 0) & (HITS.__zloc < 3000)].__edep, axis=-1)

                - name: spms

                  # by default, reboost looks in the steps input table for a table with the
                  # same name as the current detector. This can be overridden for special processors

                  detector_mapping:
                   - output: OBJECTS.lmeta.channglmap(on=ARGS.timestamp)
                    .group("system").spms
                    .group("analysis.status").on
                    .map("name").keys()
                     input: lar

                  outputs:
                    - t0
                    - evtid
                    - pe_times

                  detector_objects:
                     meta: pygeomtools.get_sensvol_metadata(OBJECTS.geometry, DETECTOR)
                     optmap_lar: lgdo.lh5.read(DETECTOR, "optmaps/pen", ARGS.optmap_path)
                     optmap_pen: lgdo.lh5.read(DETECTOR, "optmaps/lar", ARGS.optmap_path)

                  hit_table_layout: reboost.shape.group_by_time(STEPS, window=10)

                  operations:
                    pe_times_lar: reboost.spms.detected_photoelectrons(
                        STEPS,
                        DETECTOR_OBJECTS.optmap_lar,
                        0
                     )

                    pe_times_pen: reboost.spms.detected_photoelectrons(
                        STEPS,
                        DETECTOR_OBJECTS.optmap_pen,
                        1
                     )

                    pe_times: ak.concatenate([HITS.pe_times_lar, HITS.pe_times_pen], axis=-1)

        args
            dictionary or :class:`legendmeta.AttrsDict` of the global arguments.
        start_evtid
            first evtid to read.
        n_evtid
            number of evtid to read, if `None` read all.
        stp_files
            list of strings or string of the stp file path.
        glm_files
            list of strings or string of the glm file path.
        hit_files
            list of strings or string of the hit file path. The `hit` file can also be `None` in which
            case the hits are returned as a dictionary of `ak.Array`s in memory.
        in_field
            name of the input field in the remage output.
        out_field
            name of the output field
        buffer
            buffer size for use in the `LH5Iterator`.
=======
    args
        dictionary or :class:`legendmeta.AttrsDict` of the global arguments.
    stp_files
        list of strings or string of the stp file path.
    glm_files
        list of strings or string of the glm file path.
    hit_files
        list of strings or string of the hit file path. The `hit` file can also be `None` in which
        case the hits are returned as an `ak.Array` in memory.
    start_evtid
        first evtid to read.
    n_evtid
        number of evtid to read, if `None` read all.
    in_field
        name of the input field in the remage output.
    out_field
        name of the output field
    buffer
        buffer size for use in the `LH5Iterator`.
>>>>>>> f1c4c8b4
    """
    # extract the config file
    if isinstance(config, str):
        config = dbetto.utils.load_dict(config)

    # get the arguments
    if not isinstance(args, AttrsDict):
        args = AttrsDict(args)
    time_dict = ProfileDict()

    # get the global objects
    global_objects = AttrsDict(
        core.get_global_objects(
            expressions=config.get("objects", {}), local_dict={"ARGS": args}, time_dict=time_dict
        )
    )

    # get the input files
    files = {}
    for file_type, file_list in zip(["stp", "glm", "hit"], [stp_files, glm_files, hit_files]):
        if isinstance(file_list, str):
            files[file_type] = [file_list]
        else:
            files[file_type] = file_list

    output_tables = {}
    # iterate over files
    for file_idx, (stp_file, glm_file) in enumerate(zip(files["stp"], files["glm"])):
        msg = (
            f"... starting post processing of {stp_file} to {files['hit'][file_idx]} "
            if files["hit"] is not None
            else f"... starting post processing of {stp_file}"
        )
        log.info(msg)

        # loop over processing groups
        for group_idx, proc_group in enumerate(config["processing_groups"]):
            proc_name = proc_group.get("name", "default")
            time_dict[proc_name] = ProfileDict()
            # extract the output detectors and the mapping to input detectors
            detectors_mapping = utils.merge_dicts(
                [
                    core.get_detectors_mapping(
                        mapping["output"],
                        input_detector_name=mapping.get("input", None),
                        objects=global_objects,
                    )
                    for mapping in proc_group.get("detector_mapping")
                ]
            )

            # loop over detectors
            for in_det_idx, (in_detector, out_detectors) in enumerate(detectors_mapping.items()):
                # get detector objects
                det_objects = core.get_detector_objects(
                    output_detectors=out_detectors,
                    args=args,
                    global_objects=global_objects,
                    expressions=proc_group.get("detector_objects", {}),
                    time_dict=time_dict[proc_name],
                )

                # begin iterating over the glm
                glm_it = GLMIterator(
                    glm_file,
                    stp_file,
                    lh5_group=in_detector,
                    start_row=start_evtid,
                    stp_field=in_field,
                    n_rows=n_evtid,
                    read_vertices=True,
                    buffer=buffer,
                    time_dict=time_dict[proc_name],
                )
                for stps, _, chunk_idx, _ in glm_it:
                    # converting to awwkard
                    if stps is None:
                        continue

                    # produce the hit table
                    ak_obj = stps.view_as("ak")

                    for out_det_idx, out_detector in enumerate(out_detectors):
                        # loop over the rows
                        if out_detector not in output_tables and files["hit"] is None:
                            output_tables[out_detector] = None

                        hit_table = core.evaluate_hit_table_layout(
                            copy.deepcopy(ak_obj),
                            expression=proc_group["hit_table_layout"],
                            time_dict=time_dict[proc_name],
                        )

                        local_dict = {
                            "DETECTOR_OBJECTS": det_objects[out_detector],
                            "OBJECTS": global_objects,
                            "DETECTOR": out_detector,
                        }
                        # add fields
                        for field, expression in proc_group["operations"].items():
                            # evaluate the expression
                            col = core.evaluate_output_column(
                                hit_table,
                                table_name="HITS",
                                expression=expression,
                                local_dict=local_dict,
                                time_dict=time_dict[proc_name],
                                name=field,
                            )
                            hit_table.add_field(field, col)

                        # remove unwanted fields
                        hit_table = core.remove_columns(hit_table, outputs=proc_group["outputs"])

                        # get the IO mode

                        wo_mode = (
                            "of"
                            if (
                                group_idx == 0
                                and out_det_idx == 0
                                and in_det_idx == 0
                                and chunk_idx == 0
                            )
                            else "append"
                        )

                        # now write
                        if files["hit"] is not None:
                            if time_dict is not None:
                                start_time = time.time()

                            lh5.write(
                                hit_table,
                                f"{out_detector}/{out_field}",
                                files["hit"][file_idx],
                                wo_mode=wo_mode,
                            )
                            if time_dict is not None:
                                time_dict[proc_name].update_field("write", start_time)

                        else:
                            output_tables[out_detector] = core.merge(
                                hit_table, output_tables[out_detector]
                            )

    # return output table or nothing
    log.info(time_dict)

    if output_tables == {}:
        output_tables = None

    return output_tables, time_dict<|MERGE_RESOLUTION|>--- conflicted
+++ resolved
@@ -194,7 +194,6 @@
     ----------
     config
         dictionary or path to YAML file containing the processing chain. For example:
-<<<<<<< HEAD
 
         .. code-block:: yaml
 
@@ -347,27 +346,7 @@
                      )
 
                     pe_times: ak.concatenate([HITS.pe_times_lar, HITS.pe_times_pen], axis=-1)
-
-        args
-            dictionary or :class:`legendmeta.AttrsDict` of the global arguments.
-        start_evtid
-            first evtid to read.
-        n_evtid
-            number of evtid to read, if `None` read all.
-        stp_files
-            list of strings or string of the stp file path.
-        glm_files
-            list of strings or string of the glm file path.
-        hit_files
-            list of strings or string of the hit file path. The `hit` file can also be `None` in which
-            case the hits are returned as a dictionary of `ak.Array`s in memory.
-        in_field
-            name of the input field in the remage output.
-        out_field
-            name of the output field
-        buffer
-            buffer size for use in the `LH5Iterator`.
-=======
+    
     args
         dictionary or :class:`legendmeta.AttrsDict` of the global arguments.
     stp_files
@@ -387,7 +366,6 @@
         name of the output field
     buffer
         buffer size for use in the `LH5Iterator`.
->>>>>>> f1c4c8b4
     """
     # extract the config file
     if isinstance(config, str):
