--- conflicted
+++ resolved
@@ -3,7 +3,6 @@
 from reboost import build_hit, core, iterator, math, shape
 from reboost._version import version as __version__
 
-<<<<<<< HEAD
 __all__ = [
     "__version__",
     "build_glm",
@@ -15,7 +14,4 @@
     "math",
     "optmap",
     "shape",
-]
-=======
-__all__ = ["__version__", "build_hit", "core", "iterator", "math", "shape"]
->>>>>>> bbee7877
+]