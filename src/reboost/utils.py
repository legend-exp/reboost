--- conflicted
+++ resolved
@@ -11,11 +11,8 @@
 
 import pint
 from dbetto import AttrsDict
-<<<<<<< HEAD
 from lgdo import LGDO
-=======
 from lgdo.types import Table
->>>>>>> e1626c87
 
 log = logging.getLogger(__name__)
 u = pint.get_application_registry()
