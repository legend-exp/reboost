from __future__ import annotations

import importlib
import json
from pathlib import Path

import pytest
import yaml
from lgdo.types import Array, Table

import reboost
from reboost.shape import group
from reboost.utils import (
    assign_units,
    copy_units,
    get_file_dict,
    get_function_string,
    get_wo_mode,
    merge_dicts,
)


def test_search_string():
    assert reboost.utils._search_string("func.module(abc)") == ["func.module"]
    assert reboost.utils._search_string("f.c.a(abc())") == ["f.c.a", "abc"]
    assert reboost.utils._search_string("f.c.a(a(),abc)") == ["f.c.a", "a"]
    assert reboost.utils._search_string("f.c.a(a(),abc).method()") == ["f.c.a", "a", "method"]


def test_get_function_string():
    # test that the expression looks correct and the packages are properly imported

    # basic numpy
    expression = "numpy.sum(energy)"
    energy = [1, 2, 3]
    func_string, globals_dict = get_function_string(expression)
    assert func_string == "np.sum(energy)"
    assert eval(func_string, {"energy": energy}, globals_dict) == 6

    # check the import was correct
    numpy = importlib.import_module("numpy")
    assert list(globals_dict.keys()) == ["np"]
    assert globals_dict["np"] == numpy

    # now try instead awkward
    expression = "awkward.num(energy)"
    energy = [[1, 2], [1, 2, 3], [1, 2, 3, 4]]
    func_string, globals_dict = get_function_string(expression)
    assert func_string == "ak.num(energy)"
    assert list(eval(func_string, {"energy": energy}, globals_dict)) == [2, 3, 4]

    awkward = importlib.import_module("awkward")
    assert list(globals_dict.keys()) == ["ak"]
    assert globals_dict["ak"] == awkward

    # try a chain operation
    expression = "ak.sum(np.array(energy))"
    func_string, globals_dict = get_function_string(expression)
    assert func_string == expression
    assert eval(func_string, {"energy": [1, 2, 3]}, globals_dict) == 6
    assert sorted(globals_dict.keys()) == ["ak", "np"]
    assert globals_dict["ak"] == awkward
    assert globals_dict["np"] == numpy

    # try a reboost package

    expression = "reboost.math.functions.piecewise_linear_activeness(distances,fccd=1,dlf=0.5)"
    func_string, globals_dict = get_function_string(expression)

    assert func_string == expression
    assert list(globals_dict.keys()) == ["reboost"]

    distances = awkward.Array([[0.2], [2], [0.6]])

    # just check it runs
    assert eval(func_string, {"distances": distances}, globals_dict).view_as("ak")[0][0] == 0
    assert eval(func_string, {"distances": distances}, globals_dict).view_as("ak")[1][0] == 1
    assert eval(func_string, {"distances": distances}, globals_dict).view_as("ak")[2][
        0
    ] == pytest.approx(0.2)

    # try a more compliated expression
    expression = (
        "legendhpges.make_hpge(pygeomtools.get_sensvol"
        "_metadata(OBJECTS.geometry, DETECTOR),registry = OBJECT.reg,name=ARGS.name)"
    )

    func_string, globals_dict = get_function_string(expression)

    assert list(globals_dict.keys()) == ["legendhpges", "pygeomtools"]


def test_merge_dicts():
    assert merge_dicts([{"a": [1, 2, 3], "b": [2]}, {"a": [4, 5, 6], "c": [2]}]) == {
        "a": [1, 2, 3, 4, 5, 6],
        "b": [2],
        "c": [2],
    }


@pytest.fixture
def test_save_dict(tmp_path):
    data = {"a": 1, "b": {"c": 1}}

    # Dumping JSON
    with Path(tmp_path / "data.json").open("w") as json_file:
        json.dump(data, json_file, indent=2)

    # Dumping YAML
    with Path(tmp_path / "data.yaml").open("w") as yaml_file:
        yaml.dump(data, yaml_file, default_flow_style=False)

    # make a csv too
    with Path(tmp_path / "data.csv").open("w") as yaml_file:
        yaml.dump(data, yaml_file, default_flow_style=False)

    return tmp_path


def test_wo_mode():
    assert get_wo_mode([0, 0, 0], True, overwrite=True) == "of"
    assert get_wo_mode([0, 0, 0], True, overwrite=False) == "w"
<<<<<<< HEAD
    assert get_wo_mode([0, 0, 1], True, overwrite=False) == "append"
=======
    assert get_wo_mode([0, 0, 1], True, overwrite=False) == "ac"
>>>>>>> 9809b7f4


def test_get_files_dict():
    # simplest case - all are str
    files = get_file_dict(stp_files="stp.lh5", hit_files="hit.lh5", glm_files="glm.lh5")

    assert files.stp == ["stp.lh5"]
    assert files.hit == ["hit.lh5"]
    assert files.glm == ["glm.lh5"]

    # also support all being lists
    files = get_file_dict(
        stp_files=["stp1.lh5", "stp2.lh5"],
        hit_files=["hit1.lh5", "hit2.lh5"],
        glm_files=["glm1.lh5", "glm2.lh5"],
    )

    assert files.stp == ["stp1.lh5", "stp2.lh5"]
    assert files.hit == ["hit1.lh5", "hit2.lh5"]
    assert files.glm == ["glm1.lh5", "glm2.lh5"]

    # hit file being None should be supported

    files = get_file_dict(
        stp_files=["stp1.lh5", "stp2.lh5"],
        hit_files=None,
        glm_files=["glm1.lh5", "glm2.lh5"],
    )

    assert files.stp == ["stp1.lh5", "stp2.lh5"]
    assert files.hit == [None, None]
    assert files.glm == ["glm1.lh5", "glm2.lh5"]

    files = get_file_dict(
        stp_files="stp.lh5",
        hit_files=None,
        glm_files="glm.lh5",
    )

    assert files.stp == ["stp.lh5"]
    assert files.hit == [None]
    assert files.glm == ["glm.lh5"]

    # glm file can be None
    files = get_file_dict(
        stp_files=["stp1.lh5", "stp2.lh5"], hit_files=["hit1.lh5", "hit2.lh5"], glm_files=None
    )

    assert files.stp == ["stp1.lh5", "stp2.lh5"]
    assert files.hit == ["hit1.lh5", "hit2.lh5"]
    assert files.glm == [None, None]

    # and hit file can be a string
    files = get_file_dict(
        stp_files=["stp1.lh5", "stp2.lh5"], hit_files="hit.lh5", glm_files=["glm1.lh5", "glm2.lh5"]
    )
    assert files.stp == ["stp1.lh5", "stp2.lh5"]
    assert files.hit == ["hit.lh5", "hit.lh5"]
    assert files.glm == ["glm1.lh5", "glm2.lh5"]

    # list of one hit file should also work
    files = get_file_dict(
        stp_files=["stp1.lh5", "stp2.lh5"],
        hit_files=["hit.lh5"],
        glm_files=["glm1.lh5", "glm2.lh5"],
    )
    assert files.stp == ["stp1.lh5", "stp2.lh5"]
    assert files.hit == ["hit.lh5", "hit.lh5"]
    assert files.glm == ["glm1.lh5", "glm2.lh5"]


def test_units():
    table = Table({"a": Array([1, 2, 3]), "b": Array([4, 5, 6]), "evtid": Array([0, 0, 1])})

    table.a.attrs = {"datatype": "array<1>{real}", "units": "ns"}
    table.b.attrs = {"datatype": "array<1>{real}", "units": "keV"}

    units = copy_units(table)

    assert units["a"] == "ns"
    assert units["b"] == "keV"

    reshaped = group.group_by_evtid(table.view_as("ak"))

    reshaped = assign_units(reshaped, units)

    assert reshaped.a.attrs["units"] == "ns"
    assert reshaped.b.attrs["units"] == "keV"


def test_get_channels():
    pass<|MERGE_RESOLUTION|>--- conflicted
+++ resolved
@@ -120,11 +120,7 @@
 def test_wo_mode():
     assert get_wo_mode([0, 0, 0], True, overwrite=True) == "of"
     assert get_wo_mode([0, 0, 0], True, overwrite=False) == "w"
-<<<<<<< HEAD
-    assert get_wo_mode([0, 0, 1], True, overwrite=False) == "append"
-=======
     assert get_wo_mode([0, 0, 1], True, overwrite=False) == "ac"
->>>>>>> 9809b7f4
 
 
 def test_get_files_dict():
