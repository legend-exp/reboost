from __future__ import annotations

from pathlib import Path

from lgdo import lh5

from reboost.cli import cli


def test_cli(tmptestdir):
    test_file_dir = Path(__file__).parent / "hit"

    # test cli for build_glm
    cli(
        [
            "build-glm",
            "--id-name",
            "evtid",
            "-w",
            "--glm-file",
            f"{tmptestdir}/glm.lh5",
            "--stp-file",
            f"{test_file_dir}/test_files/beta_small.lh5",
        ]
    )

    glm = lh5.read("glm/det001", f"{tmptestdir}/glm.lh5").view_as("ak")
    assert glm.fields == ["evtid", "n_rows", "start_row"]

    # test cli for build_hit
    cli(
        [
            "build-hit",
            "--config",
            f"{test_file_dir}/configs/hit_config.yaml",
            "-w",
            "--glm-file",
            f"{tmptestdir}/glm.lh5",
            "--stp-file",
            f"{test_file_dir}/test_files/beta_small.lh5",
            "--hit-file",
            f"{tmptestdir}/hit.lh5",
            "--args",
            f"{test_file_dir}/configs/args.yaml",
        ]
    )

    hit1 = lh5.read("hit/det001", f"{tmptestdir}/hit.lh5").view_as("ak")
<<<<<<< HEAD
    assert hit1.fields == ["evtid", "t0", "truth_energy", "active_energy", "smeared_energy"]
=======
    assert set(hit1.fields) == {"evtid", "t0", "truth_energy", "active_energy", "smeared_energy"}
>>>>>>> 9809b7f4
<|MERGE_RESOLUTION|>--- conflicted
+++ resolved
@@ -46,8 +46,4 @@
     )
 
     hit1 = lh5.read("hit/det001", f"{tmptestdir}/hit.lh5").view_as("ak")
-<<<<<<< HEAD
-    assert hit1.fields == ["evtid", "t0", "truth_energy", "active_energy", "smeared_energy"]
-=======
-    assert set(hit1.fields) == {"evtid", "t0", "truth_energy", "active_energy", "smeared_energy"}
->>>>>>> 9809b7f4
+    assert set(hit1.fields) == {"evtid", "t0", "truth_energy", "active_energy", "smeared_energy"}