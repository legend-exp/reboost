from __future__ import annotations

import awkward as ak
import numpy as np
import pyg4ometry
import pytest
from legendtestdata import LegendTestData
<<<<<<< HEAD
=======
from lgdo import types
from lgdo.types import VectorOfVectors
from pygeomhpges import make_hpge
>>>>>>> 2085bdbe

from reboost import units
from reboost.hpge.surface import distance_to_surface, get_surface_response
from reboost.units import ureg as u


@pytest.fixture(scope="session")
def test_data_configs():
    ldata = LegendTestData()
    ldata.checkout("5f9b368")
    return ldata.get_path("legend/metadata/hardware/detectors/germanium/diodes")


def test_distance_to_surface(test_data_configs):
    gedet = make_hpge(test_data_configs + "/V99000A.json", registry=pyg4ometry.geant4.Registry())
    dist = [100, 0, 0] * u.mm

    pos = ak.Array(
        {
            "xloc": [[0, 100, 200], [100], [700, 500, 200]],
            "yloc": [[100, 0, 0], [200], [100, 300, 200]],
            "zloc": [[700, 10, 20], [100], [300, 100, 0]],
            "distance_to_surface": [[1, 1, 1], [10], [1, 1, 1]],
        }
    )

    # check just the shape
    assert ak.all(
        ak.num(
            distance_to_surface(
                pos.xloc, pos.yloc, pos.zloc, gedet, det_pos=dist, surface_type=None
            ),
            axis=1,
        )
        == [3, 1, 3]
    )

    # check it can be written
    dist_full = distance_to_surface(
        pos.xloc, pos.yloc, pos.zloc, gedet, det_pos=dist, surface_type=None
    )
    assert isinstance(dist_full, ak.Array)

    # check skipping the calculation for points > 5 mm
    dist = distance_to_surface(
        pos.xloc,
        pos.yloc,
        pos.zloc,
        gedet,
        det_pos=dist,
        surface_type=None,
        distances_precompute=pos.distance_to_surface,
        precompute_cutoff=5,
    )

    assert isinstance(dist, ak.Array)

    assert ak.all(dist[0] == dist_full[0])
    assert ak.all(dist[2] == dist_full[2])

    assert np.isnan(dist[1][0])


def test_units(test_data_configs):
    gedet = make_hpge(test_data_configs + "/V99000A.json", registry=pyg4ometry.geant4.Registry())
    dist = [100, 0, 0] * u.mm

    pos = ak.Array(
        {
            "xloc": units.attach_units([[0, 100, 200], [100], [700, 500, 200]], "mm"),
            "yloc": units.attach_units([[100, 0, 0], [200], [100, 300, 200]], "mm"),
            "zloc": units.attach_units([[700, 10, 20], [100], [300, 100, 0]], "mm"),
            "distance_to_surface": units.attach_units([[1, 1, 1], [10], [1, 1, 1]], "m"),
        }
    )

    dists = distance_to_surface(
        pos.xloc, pos.yloc, pos.zloc, gedet, det_pos=dist, surface_type=None
    )

    assert units.get_unit_str(dists) == "mm"

    pos_m = ak.Array(
        {
            "xloc": units.attach_units([[0, 0.100, 0.200], [0.100], [0.700, 0.500, 0.200]], "m"),
            "yloc": units.attach_units([[0.100, 0, 0], [0.200], [0.100, 0.300, 0.200]], "m"),
            "zloc": units.attach_units([[0.700, 0.01, 0.02], [0.100], [0.300, 0.100, 0]], "m"),
            "distance_to_surface": units.attach_units([[1, 1, 1], [10], [1, 1, 1]], "m"),
        }
    )
    dist_m = distance_to_surface(
        pos_m.xloc, pos_m.yloc, pos_m.zloc, gedet, det_pos=dist, surface_type=None
    )

    assert units.get_unit_str(dist_m) == "mm"

    assert ak.all(dists == dist_m)


def test_surface_response():
    response = get_surface_response(fccd=1000, init=500)

    # should be 10000 samples
    assert len(response) == 10000<|MERGE_RESOLUTION|>--- conflicted
+++ resolved
@@ -5,12 +5,6 @@
 import pyg4ometry
 import pytest
 from legendtestdata import LegendTestData
-<<<<<<< HEAD
-=======
-from lgdo import types
-from lgdo.types import VectorOfVectors
-from pygeomhpges import make_hpge
->>>>>>> 2085bdbe
 
 from reboost import units
 from reboost.hpge.surface import distance_to_surface, get_surface_response
